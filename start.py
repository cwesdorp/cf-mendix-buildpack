--- conflicted
+++ resolved
@@ -241,14 +241,9 @@
         )
         app_config['DTAPMode'] = 'D'
 
-<<<<<<< HEAD
-    if m2ee.config.get_runtime_version() >= 5.15 and os.getenv('DISABLE_STICKY_SESSIONS', '').lower() != 'true':
-        logger.info('Sticky sessions are enabled')
-=======
     if (m2ee.config.get_runtime_version() >= 5.15 and 
           os.getenv('DISABLE_STICKY_SESSIONS', '').lower() != 'true' and 
           not is_cluster_enabled()):
->>>>>>> 576cac87
         app_config['com.mendix.core.SessionIdCookieName'] = 'JSESSIONID'
 
     mxruntime_config.update(app_config)
