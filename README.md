--- conflicted
+++ resolved
@@ -116,9 +116,6 @@
 
 ### Enabling sticky sessions
 
-<<<<<<< HEAD
-In Mendix version 5.15 and up will automatically set `JSESSIONID` as the session cookie. In most Cloud Foundry configurations this will automatically enable session stickiness, which is required for running Mendix apps with more than one instance. For some distributions you might need to explicitly enable session stickiness in the HTTP router. You can disable Sticky Sessions by setting a `DISABLE_STICKY_SESSIONS` environment variable with value `true`.
-=======
 Mendix apps in version 5.15 and up will automatically set `JSESSIONID` as the session cookie. In most Cloud Foundry configurations this will automatically enable session stickiness, which is required for running Mendix apps with more than one instance. For some distributions you might need to explicitly enable session stickiness in the HTTP router.
 
 If you want to disable the session stickiness, you can set the environment variable `DISABLE_STICKY_SESSIONS` to `true`.
@@ -133,7 +130,7 @@
 NOTE: Clustering support is a BETA feature and as such not supported by Mendix for production usage. Settings and implementations may be changed in future releases!
 
 NOTE: Enabling clustering support will automatically disable sticky sessions
->>>>>>> 576cac87
+
 
 Contributing
 ===
